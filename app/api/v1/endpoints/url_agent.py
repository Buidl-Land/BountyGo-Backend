"""
URL代理API端点 - 智能URL内容提取和任务创建
"""
<<<<<<< HEAD
from typing import Optional, Dict, Any
from fastapi import APIRouter, Depends, HTTPException, status, BackgroundTasks, UploadFile, File, Form
=======
import logging
from typing import Optional
from fastapi import APIRouter, Depends, HTTPException, status, BackgroundTasks
>>>>>>> db22e74f
from sqlalchemy.ext.asyncio import AsyncSession
from pydantic import BaseModel, HttpUrl, Field
import base64

from app.core.database import get_db
from app.core.auth import get_current_user, get_current_user_optional
from app.models.user import User
from app.agent.service import URLAgentService
from app.agent.models import TaskInfo
from app.agent.exceptions import URLAgentError
from app.schemas.base import SuccessResponse

router = APIRouter()
logger = logging.getLogger(__name__)


# Request/Response schemas
class URLProcessRequest(BaseModel):
    """URL处理请求"""
    url: HttpUrl = Field(..., description="要处理的URL")
    auto_create: bool = Field(default=False, description="是否自动创建任务")

    class Config:
        json_schema_extra = {
            "example": {
                "url": "https://github.com/example/project",
                "auto_create": False
            }
        }


class URLExtractRequest(BaseModel):
    """URL信息提取请求"""
    url: HttpUrl = Field(..., description="要分析的URL")

    class Config:
        json_schema_extra = {
            "example": {
                "url": "https://github.com/example/project"
            }
        }


class ContentExtractRequest(BaseModel):
    """文本内容提取请求"""
    content: str = Field(..., min_length=10, max_length=50000, description="要分析的文本内容")

    class Config:
        json_schema_extra = {
            "example": {
                "content": "Looking for a Python developer to build a web scraping tool. Budget: $500. Deadline: 2024-12-31."
            }
        }


class ImageExtractRequest(BaseModel):
    """图片内容提取请求"""
    image_base64: str = Field(..., description="Base64编码的图片数据")
    additional_prompt: Optional[str] = Field(None, description="额外的分析提示")
    context: Optional[Dict[str, Any]] = Field(None, description="分析上下文信息")
    
    class Config:
        json_schema_extra = {
            "example": {
                "image_base64": "data:image/jpeg;base64,/9j/4AAQSkZJRgABAQAAAQABAAD/2wBDAAYEBQYFBAYGBQYHBwYIChAKCgkJChQODwwQFxQYGBcUFhYaHSUfGhsjHBYWICwgIyYnKSopGR8tMC0oMCUoKSj/...",
                "additional_prompt": "请重点关注技术要求",
                "context": {
                    "task_type": "编程",
                    "platform": "GitHub",
                    "language": "中文"
                }
            }
        }


class TaskInfoResponse(BaseModel):
    """任务信息响应"""
    title: str = Field(..., description="任务标题")
    description: Optional[str] = Field(None, description="任务描述")
    reward: Optional[float] = Field(None, description="奖励金额")
    reward_currency: Optional[str] = Field(None, description="奖励货币")
    deadline: Optional[str] = Field(None, description="截止日期 (ISO格式)")
    tags: list[str] = Field(default=[], description="相关标签")
    difficulty_level: Optional[str] = Field(None, description="难度等级")
    estimated_hours: Optional[int] = Field(None, description="预估工时")

    class Config:
        json_schema_extra = {
            "example": {
                "title": "Python Web Scraping Project",
                "description": "Build a web scraping tool using Python and BeautifulSoup",
                "reward": 500.0,
                "reward_currency": "USD",
                "deadline": "2024-12-31T23:59:59",
                "tags": ["python", "web-scraping", "beautifulsoup"],
                "difficulty_level": "中级",
                "estimated_hours": 20
            }
        }


class URLProcessResponse(BaseModel):
    """URL处理响应"""
    success: bool = Field(..., description="处理是否成功")
    task_id: Optional[int] = Field(None, description="创建的任务ID（如果auto_create=True）")
    extracted_info: TaskInfoResponse = Field(..., description="提取的任务信息")
    processing_time: float = Field(..., description="处理时间（秒）")

    class Config:
        json_schema_extra = {
            "example": {
                "success": True,
                "task_id": 123,
                "extracted_info": {
                    "title": "Python Web Scraping Project",
                    "description": "Build a web scraping tool",
                    "reward": 500.0,
                    "reward_currency": "USD",
                    "tags": ["python", "web-scraping"]
                },
                "processing_time": 2.5
            }
        }


class ServiceStatusResponse(BaseModel):
    """服务状态响应"""
    service_name: str = Field(..., description="服务名称")
    status: str = Field(..., description="服务状态")
    components: dict = Field(..., description="组件状态")
    metrics: dict = Field(..., description="性能指标")

    class Config:
        json_schema_extra = {
            "example": {
                "service_name": "URLAgentService",
                "status": "healthy",
                "components": {
                    "content_extractor": {"status": "ready"},
                    "url_parsing_agent": {"status": "ready"},
                    "ppio_client": {"status": "ready"}
                },
                "metrics": {
                    "total_requests": 100,
                    "success_rate": 0.95,
                    "avg_processing_time": 2.3
                }
            }
        }


# Helper function to convert TaskInfo to response
def task_info_to_response(task_info: TaskInfo) -> TaskInfoResponse:
    """将TaskInfo转换为响应格式"""
    return TaskInfoResponse(
        title=task_info.title,
        description=task_info.description,
        reward=float(task_info.reward) if task_info.reward else None,
        reward_currency=task_info.reward_currency,
        deadline=task_info.deadline.isoformat() if task_info.deadline else None,
        tags=task_info.tags,
        difficulty_level=task_info.difficulty_level,
        estimated_hours=task_info.estimated_hours
    )


@router.post("/process", response_model=URLProcessResponse, summary="处理URL并提取任务信息")
async def process_url(
    request: URLProcessRequest,
    current_user: User = Depends(get_current_user),
    db: AsyncSession = Depends(get_db)
):
    """
    处理URL并提取任务信息，可选择自动创建任务

    - **url**: 要处理的URL（支持GitHub、任务平台等）
    - **auto_create**: 是否自动创建任务到数据库

    **需要认证**: 是

    **处理流程**:
    1. 提取网页内容
    2. AI分析并提取结构化任务信息
    3. 如果auto_create=True，自动创建任务

    **支持的URL类型**:
    - GitHub项目和Issue
    - 自由职业平台任务
    - 开发者社区任务
    - 其他包含任务信息的网页
    """
    try:
        # 创建URL代理服务实例
        service = URLAgentService(db_session=db)

        # 处理URL
        result = await service.process_url(
            url=str(request.url),
            user_id=current_user.id,
            auto_create=request.auto_create
        )

        if not result.success:
            raise HTTPException(
                status_code=status.HTTP_400_BAD_REQUEST,
                detail=f"URL处理失败: {result.error_message}"
            )

        return URLProcessResponse(
            success=result.success,
            task_id=result.task_id,
            extracted_info=task_info_to_response(result.extracted_info),
            processing_time=result.processing_time
        )

    except URLAgentError as e:
        raise HTTPException(
            status_code=status.HTTP_400_BAD_REQUEST,
            detail=str(e)
        )
    except Exception as e:
        raise HTTPException(
            status_code=status.HTTP_500_INTERNAL_SERVER_ERROR,
            detail=f"服务器内部错误: {str(e)}"
        )


@router.post("/extract-info", response_model=TaskInfoResponse, summary="从URL提取任务信息")
async def extract_task_info(
    request: URLExtractRequest,
    current_user: Optional[User] = Depends(get_current_user_optional)
):
    """
    从URL提取任务信息（不创建任务）

    - **url**: 要分析的URL

    **需要认证**: 否（公开端点）

    **用途**:
    - 预览URL中的任务信息
    - 验证URL是否包含有效的任务内容
    - 获取任务信息用于前端展示
    """
    try:
        # 创建URL代理服务实例（不需要数据库会话）
        service = URLAgentService()

        # 提取任务信息
        task_info = await service.extract_task_info(str(request.url))

        return task_info_to_response(task_info)

    except URLAgentError as e:
        raise HTTPException(
            status_code=status.HTTP_400_BAD_REQUEST,
            detail=str(e)
        )
    except Exception as e:
        raise HTTPException(
            status_code=status.HTTP_500_INTERNAL_SERVER_ERROR,
            detail=f"服务器内部错误: {str(e)}"
        )


@router.post("/extract-from-content", response_model=TaskInfoResponse, summary="从文本内容提取任务信息")
async def extract_from_content(
    request: ContentExtractRequest,
    current_user: Optional[User] = Depends(get_current_user_optional)
):
    """
    从文本内容提取任务信息

    - **content**: 要分析的文本内容

    **需要认证**: 否（公开端点）

    **用途**:
    - 分析用户粘贴的任务描述
    - 从邮件或消息中提取任务信息
    - 批量处理文本内容
    """
    try:
        # 创建URL代理服务实例
        service = URLAgentService()

        # 从内容提取任务信息
        task_info = await service.extract_task_info_from_content(request.content)

        return task_info_to_response(task_info)

    except URLAgentError as e:
        raise HTTPException(
            status_code=status.HTTP_400_BAD_REQUEST,
            detail=str(e)
        )
    except Exception as e:
        raise HTTPException(
            status_code=status.HTTP_500_INTERNAL_SERVER_ERROR,
            detail=f"服务器内部错误: {str(e)}"
        )


@router.post("/extract-from-image", response_model=TaskInfoResponse, summary="从图片提取任务信息")
async def extract_from_image(
    request: ImageExtractRequest,
    current_user: Optional[User] = Depends(get_current_user_optional)
):
    """
    从图片中提取任务信息
    
    - **image_base64**: Base64编码的图片数据
    - **additional_prompt**: 额外的分析提示（可选）
    - **context**: 分析上下文信息（可选）
    
    **需要认证**: 否（公开端点）
    
    **用途**:
    - 分析任务截图
    - 从招聘海报中提取职位信息
    - 分析需求文档截图
    - 从悬赏公告图片中提取赏金任务
    
    **支持格式**: JPG, PNG, GIF, BMP, WebP
    **文件限制**: 最大10MB，最大尺寸4096x4096
    """
    try:
        # 创建URL代理服务实例
        service = URLAgentService()
        
        # 从图片提取任务信息
        task_info = await service.extract_task_info_from_image(
            image_data=request.image_base64,
            additional_prompt=request.additional_prompt,
            context=request.context
        )
        
        return task_info_to_response(task_info)
        
    except URLAgentError as e:
        raise HTTPException(
            status_code=status.HTTP_400_BAD_REQUEST,
            detail=str(e)
        )
    except Exception as e:
        raise HTTPException(
            status_code=status.HTTP_500_INTERNAL_SERVER_ERROR,
            detail=f"服务器内部错误: {str(e)}"
        )


@router.post("/upload-image", response_model=TaskInfoResponse, summary="上传图片并提取任务信息")
async def upload_image_extract(
    file: UploadFile = File(..., description="图片文件"),
    additional_prompt: Optional[str] = Form(None, description="额外的分析提示"),
    context_json: Optional[str] = Form(None, description="JSON格式的分析上下文"),
    current_user: Optional[User] = Depends(get_current_user_optional)
):
    """
    上传图片文件并提取任务信息
    
    - **file**: 图片文件（multipart/form-data）
    - **additional_prompt**: 额外的分析提示（可选）
    - **context_json**: JSON格式的分析上下文（可选）
    
    **需要认证**: 否（公开端点）
    
    **用途**:
    - 直接上传图片文件进行分析
    - 移动端应用的图片分析
    - 批量图片处理
    
    **支持格式**: JPG, PNG, GIF, BMP, WebP
    **文件限制**: 最大10MB，最大尺寸4096x4096
    """
    try:
        # 验证文件类型
        allowed_types = {'image/jpeg', 'image/png', 'image/gif', 'image/bmp', 'image/webp'}
        if file.content_type not in allowed_types:
            raise HTTPException(
                status_code=status.HTTP_400_BAD_REQUEST,
                detail=f"不支持的文件类型: {file.content_type}"
            )
        
        # 读取文件内容
        image_bytes = await file.read()
        
        # 解析上下文JSON
        context = None
        if context_json:
            try:
                import json
                context = json.loads(context_json)
            except json.JSONDecodeError:
                raise HTTPException(
                    status_code=status.HTTP_400_BAD_REQUEST,
                    detail="context_json格式无效"
                )
        
        # 创建URL代理服务实例
        service = URLAgentService()
        
        # 从图片提取任务信息
        task_info = await service.extract_task_info_from_image(
            image_data=image_bytes,
            additional_prompt=additional_prompt,
            context=context
        )
        
        return task_info_to_response(task_info)
        
    except URLAgentError as e:
        raise HTTPException(
            status_code=status.HTTP_400_BAD_REQUEST,
            detail=str(e)
        )
    except HTTPException:
        # 重新抛出HTTP异常
        raise
    except Exception as e:
        raise HTTPException(
            status_code=status.HTTP_500_INTERNAL_SERVER_ERROR,
            detail=f"服务器内部错误: {str(e)}"
        )


@router.post("/create-task", response_model=SuccessResponse, summary="从任务信息创建任务")
async def create_task_from_info(
    task_info: TaskInfoResponse,
    source_url: Optional[str] = None,
    current_user: User = Depends(get_current_user),
    db: AsyncSession = Depends(get_db)
):
    """
    从提取的任务信息创建任务

    - **task_info**: 任务信息（通常来自extract-info端点）
    - **source_url**: 源URL（可选）

    **需要认证**: 是

    **用途**:
    - 在预览任务信息后创建任务
    - 批量创建任务
    - 自定义任务创建流程
    """
    try:
        # 创建URL代理服务实例
        service = URLAgentService(db_session=db)

        # 转换响应格式为TaskInfo
        from datetime import datetime
        from decimal import Decimal

        # Convert deadline from ISO string to timestamp if provided
        deadline_timestamp = None
        if task_info.deadline:
            try:
                deadline_dt = datetime.fromisoformat(task_info.deadline)
                deadline_timestamp = int(deadline_dt.timestamp())
            except (ValueError, TypeError):
                logger.warning(f"Invalid deadline format: {task_info.deadline}")

        task_info_obj = TaskInfo(
            title=task_info.title,
            description=task_info.description,
            reward=Decimal(str(task_info.reward)) if task_info.reward else None,
            reward_currency=task_info.reward_currency or "USD",
            deadline=deadline_timestamp,
            tags=task_info.tags,
            difficulty_level=task_info.difficulty_level,
            estimated_hours=task_info.estimated_hours
        )

        # 创建任务
        task_id = await service.create_task_from_info(
            task_info=task_info_obj,
            user_id=current_user.id,
            source_url=source_url
        )

        return SuccessResponse(
            success=True,
            message=f"任务创建成功，ID: {task_id}",
            data={"task_id": task_id}
        )

    except URLAgentError as e:
        raise HTTPException(
            status_code=status.HTTP_400_BAD_REQUEST,
            detail=str(e)
        )
    except Exception as e:
        raise HTTPException(
            status_code=status.HTTP_500_INTERNAL_SERVER_ERROR,
            detail=f"服务器内部错误: {str(e)}"
        )


@router.get("/status", response_model=ServiceStatusResponse, summary="获取URL代理服务状态")
async def get_service_status():
    """
    获取URL代理服务状态和性能指标

    **需要认证**: 否（公开端点）

    **返回信息**:
    - 服务整体状态
    - 各组件状态
    - 性能指标
    - 健康检查结果
    """
    try:
        # 创建URL代理服务实例
        service = URLAgentService()

        # 获取健康检查结果
        health_status = await service.health_check()

        return ServiceStatusResponse(
            service_name=health_status.get("service_name", "URLAgentService"),
            status=health_status.get("status", "unknown"),
            components=health_status.get("components", {}),
            metrics=health_status.get("metrics", {})
        )

    except Exception as e:
        raise HTTPException(
            status_code=status.HTTP_500_INTERNAL_SERVER_ERROR,
            detail=f"无法获取服务状态: {str(e)}"
        )


@router.get("/metrics", summary="获取性能指标")
async def get_performance_metrics(
    current_user: User = Depends(get_current_user)
):
    """
    获取URL代理服务的详细性能指标

    **需要认证**: 是（管理员功能）

    **返回信息**:
    - 请求统计
    - 处理时间分析
    - 错误统计
    - 组件性能
    """
    try:
        # 创建URL代理服务实例
        service = URLAgentService()

        # 获取性能指标
        metrics = service.get_performance_metrics()

        return {
            "success": True,
            "metrics": metrics,
            "timestamp": "2024-01-01T00:00:00Z"  # 实际应该使用当前时间
        }

    except Exception as e:
        raise HTTPException(
            status_code=status.HTTP_500_INTERNAL_SERVER_ERROR,
            detail=f"无法获取性能指标: {str(e)}"
        )


@router.post("/reset-metrics", summary="重置性能指标")
async def reset_performance_metrics(
    current_user: User = Depends(get_current_user)
):
    """
    重置URL代理服务的性能指标

    **需要认证**: 是（管理员功能）

    **用途**:
    - 清除历史统计数据
    - 重新开始性能监控
    - 测试和调试
    """
    try:
        # 创建URL代理服务实例
        service = URLAgentService()

        # 重置指标
        service.reset_metrics()

        return SuccessResponse(
            success=True,
            message="性能指标已重置"
        )

    except Exception as e:
        raise HTTPException(
            status_code=status.HTTP_500_INTERNAL_SERVER_ERROR,
            detail=f"无法重置性能指标: {str(e)}"
        )<|MERGE_RESOLUTION|>--- conflicted
+++ resolved
@@ -1,14 +1,9 @@
 """
 URL代理API端点 - 智能URL内容提取和任务创建
 """
-<<<<<<< HEAD
+import logging
 from typing import Optional, Dict, Any
 from fastapi import APIRouter, Depends, HTTPException, status, BackgroundTasks, UploadFile, File, Form
-=======
-import logging
-from typing import Optional
-from fastapi import APIRouter, Depends, HTTPException, status, BackgroundTasks
->>>>>>> db22e74f
 from sqlalchemy.ext.asyncio import AsyncSession
 from pydantic import BaseModel, HttpUrl, Field
 import base64
